import { resolve as resolvePath } from 'path'
import test from 'ava'
import { transform as babelTransform } from 'babel-core'

function transform (code) {
  return babelTransform(code, {
    babelrc: false,
    filename: __filename,
    sourceRoot: __dirname,
    plugins: [resolvePath(__dirname, '..')]
  }).code
}

function attempt (code) {
  return new Promise(resolve => resolve(transform(code)))
}

function check (msg) {
  const preface = `${__filename}: `
  return err => {
    return err instanceof SyntaxError &&
      err.message.slice(0, preface.length) === preface &&
      err.message.slice(preface.length) === msg
  }
}

test('throws if import does not contain a pattern', async t => {
  await t.throws(
    attempt("import { foo } from 'glob:'"),
    check("Missing glob pattern ''"))
})

test('throws if pattern is absolute', async t => {
  await t.throws(
    attempt("import { foo } from 'glob:/root'"),
    check("Glob pattern must be relative, was '/root'"))
})

test('throws if a member identifier cannot be generated', async t => {
  await t.throws(
    attempt("import * as members from 'glob:fixtures/cannot-generate-identifier/*.txt'"),
<<<<<<< HEAD
    check("Could not generate a valid identifier for 'fixtures/cannot-generate-identifier/-.txt'"))
=======
    // eslint-disable-next-line max-len
    check("Could not generate a valid identifier for './fixtures/cannot-generate-identifier/-.txt'. The '-' component could not be converted."))
>>>>>>> 2018cf4a
})

test('throws if members collide', async t => {
  await t.throws(
    attempt("import { fooBar } from 'glob:fixtures/member-collision/*.txt'"),
    check("Found colliding members 'fooBar'"))
})

test('throws if imports cannot be mapped', async t => {
  await t.throws(
    attempt("import { baz } from 'glob:fixtures/foo-bar/*.txt'"),
    check("Could not match import 'baz' to a module. Available members are 'fooBar'"))
})

test("cannot map 'toString'", async t => {
  await t.throws(
    attempt("import { toString } from 'glob:fixtures/foo-bar/*.txt'"),
    SyntaxError)
})

test('throws when importing the default member', async t => {
  await t.throws(
    attempt("import fooBar from 'glob:fixtures/foo-bar/*.txt'"),
    check('Cannot import the default member'))
})

test('rewrites the import statement', t => {
  t.is(
    transform("import { foo, bar } from 'glob:fixtures/multiple/*.txt'"),
    `import foo from './fixtures/multiple/foo.txt';
import bar from './fixtures/multiple/bar.txt';`)
})

test('does not require glob prefix', t => {
  t.is(
    transform("import { foo, bar } from 'fixtures/multiple/*.txt'"),
    `import foo from './fixtures/multiple/foo.txt';
import bar from './fixtures/multiple/bar.txt';`)
})

test('does not transform standard import', t => {
  t.is(
    transform("import foo from 'fixtures/multiple/foo.txt'"),
    `import foo from 'fixtures/multiple/foo.txt';`)
})

test('constructs the member by identifierfying the file name, without the common extname', t => {
  t.is(
    transform("import { fooBar } from 'glob:fixtures/foo-bar/*.txt'"),
    "import fooBar from './fixtures/foo-bar/foo-bar.txt';")
})

test('constructs the member by identifierfying the file name, including remaining extnames', t => {
  t.is(
    transform("import { fooBar, bazQux } from 'glob:fixtures/extnames/*.txt'"),
    `import fooBar from './fixtures/extnames/foo.bar.txt';
import bazQux from './fixtures/extnames/baz.qux.txt';`)
})

test('constructs the member by identifierfying directory components, separating them by dollar signs', t => {
  t.is(
    transform("import { fooBar$baz, qux$quux } from 'glob:fixtures/subdirectories/**/*.txt'"),
    `import fooBar$baz from './fixtures/subdirectories/foo-bar/baz.txt';
import qux$quux from './fixtures/subdirectories/qux/quux.txt';`)
})

test('constructs the member by identifierfying directory components, without unnecessary underscores', t => {
  t.is(
    // eslint-disable-next-line max-len
    transform("import { noUnnecessaryUnderscores$new, noUnnecessaryUnderscores$42 } from 'glob:fixtures/subdirectories/**/*.txt'"),
    `import noUnnecessaryUnderscores$new from './fixtures/subdirectories/no-unnecessary-underscores/new.txt';
import noUnnecessaryUnderscores$42 from './fixtures/subdirectories/no-unnecessary-underscores/42.txt';`)

  t.is(
    transform("import { _new, _42 } from 'glob:fixtures/necessary-underscores/*.txt'"),
    `import _new from './fixtures/necessary-underscores/new.txt';
import _42 from './fixtures/necessary-underscores/42.txt';`)
})

test('normalizes the source path irrespective of pattern', t => {
  t.is(
    transform("import { fooBar } from 'glob:../test/fixtures/foo-bar/*.txt'"),
    "import fooBar from './fixtures/foo-bar/foo-bar.txt';")
})

test('supports importing directories', t => {
  t.is(
    transform("import { extnames, fooBar } from 'glob:fixtures/*'"),
    `import extnames from './fixtures/extnames';
import fooBar from './fixtures/foo-bar';`)
})

test('supports aliasing members', t => {
  t.is(
    transform("import { fooBar as fb } from 'glob:fixtures/foo-bar/*.txt'"),
    "import fb from './fixtures/foo-bar/foo-bar.txt';")
})

test('supports importing the entire glob pattern as a namespace object', t => {
  t.is(
    transform("import * as members from 'glob:fixtures/multiple/*.txt'"),
    `import _members_bar from './fixtures/multiple/bar.txt';
import _members_foo from './fixtures/multiple/foo.txt';
const members = {
  bar: _members_bar,
  foo: _members_foo
};
Object.freeze(members);`)
})

test('supports importing modules for their side-effects', t => {
  t.is(
    transform("import 'glob:fixtures/multiple/*.txt'"),
    `import './fixtures/multiple/bar.txt';
import './fixtures/multiple/foo.txt';`)
})

test('throw error if you mix index with a second member', t => {
  t.throws(
    attempt("import {$0 as foos, foo} from 'fixtures/pattern-position/*/foo.txt'"),
    check('Cannot mix indexed members'))
})

test('use first match as member', t => {
  t.is(
    transform("import {$0 as foos} from 'fixtures/pattern-position/*/foo.txt'"),
    `import _foos_one from './fixtures/pattern-position/one/foo.txt';
import _foos_two from './fixtures/pattern-position/two/foo.txt';
const foos = {
  one: _foos_one,
  two: _foos_two
};
Object.freeze(foos);`)
})

test('use second match as member and ', t => {
  t.is(
    transform("import {$1 as foos} from 'fixtures/pattern-position/*/*.foo.txt'"),
    `import _foos_two from './fixtures/pattern-position/one/two.foo.txt';
import _foos_three from './fixtures/pattern-position/two/three.foo.txt';
const foos = {
  two: _foos_two,
  three: _foos_three
};
Object.freeze(foos);`)
})<|MERGE_RESOLUTION|>--- conflicted
+++ resolved
@@ -39,12 +39,7 @@
 test('throws if a member identifier cannot be generated', async t => {
   await t.throws(
     attempt("import * as members from 'glob:fixtures/cannot-generate-identifier/*.txt'"),
-<<<<<<< HEAD
     check("Could not generate a valid identifier for 'fixtures/cannot-generate-identifier/-.txt'"))
-=======
-    // eslint-disable-next-line max-len
-    check("Could not generate a valid identifier for './fixtures/cannot-generate-identifier/-.txt'. The '-' component could not be converted."))
->>>>>>> 2018cf4a
 })
 
 test('throws if members collide', async t => {
@@ -54,7 +49,7 @@
 })
 
 test('throws if imports cannot be mapped', async t => {
-  await t.throws(
+   await t.throws(
     attempt("import { baz } from 'glob:fixtures/foo-bar/*.txt'"),
     check("Could not match import 'baz' to a module. Available members are 'fooBar'"))
 })
@@ -162,8 +157,8 @@
 import './fixtures/multiple/foo.txt';`)
 })
 
-test('throw error if you mix index with a second member', t => {
-  t.throws(
+test('throw error if you mix index with a second member', async t => {
+  await t.throws(
     attempt("import {$0 as foos, foo} from 'fixtures/pattern-position/*/foo.txt'"),
     check('Cannot mix indexed members'))
 })
